package tbot

import (
	"log"
	"strings"

	tgbotapi "github.com/go-telegram-bot-api/telegram-bot-api"
)

// Server is a telegram bot server. Looks and feels like net/http.
type Server struct {
	bot         *tgbotapi.BotAPI
	mux         Mux
	middlewares []Middleware
}

type Middleware func(HandlerFunction) HandlerFunction

// NewServer creates new Server with Telegram API Token
// and default /help handler
func NewServer(token string) (*Server, error) {
	tbot, err := tgbotapi.NewBotAPI(token)
	if err != nil {
		return nil, err
	}

	server := &Server{
		bot: tbot,
		mux: NewDefaultMux(),
	}

	server.HandleFunc("/help", server.HelpHandler)

	return server, nil
}

func (s *Server) AddMiddleware(mid Middleware) {
	s.middlewares = append(s.middlewares, mid)
}

// ListenAndServe starts Server, returns error on failure
func (s *Server) ListenAndServe() error {
	u := tgbotapi.NewUpdate(0)
	u.Timeout = 60
	updates, err := s.bot.GetUpdatesChan(u)
	if err != nil {
		return err
	}
	for update := range updates {
		go s.processMessage(update.Message)
	}
	return nil
}

// HandleFunc delegates HandleFunc to the current Mux
func (s *Server) HandleFunc(path string, handler HandlerFunction, description ...string) {
	s.mux.HandleFunc(path, handler, description...)
}

// Handle is a shortcut for HandleFunc to reply just with static text,
// "description" is for "/help" handler.
func (s *Server) Handle(path string, reply string, description ...string) {
	f := func(m Message) {
		m.Reply(reply)
	}
	s.HandleFunc(path, f, description...)
}

func (s *Server) HandleFile(handler HandlerFunction, description ...string) {
	s.mux.HandleFile(handler, description...)
}

// HandleDefault delegates HandleDefault to the current Mux
func (s *Server) HandleDefault(handler HandlerFunction, description ...string) {
	s.mux.HandleDefault(handler, description...)
}

func (s *Server) processMessage(message *tgbotapi.Message) {
	if message == nil {
		return
	}
	log.Printf("[TBot] %s %s: %s", message.From.FirstName, message.From.LastName, message.Text)
<<<<<<< HEAD
	var handler *Handler
	var data MessageVars
	if message.Document != nil {
		url, err := s.bot.GetFileDirectURL(message.Document.FileID)
		if err != nil {
			log.Printf("[TBot] Error: %s", err.Error())
			return
		}
		handler = s.mux.FileHandler()
		data = map[string]string{"url": url}
	} else {
		handler, data = s.mux.Mux(message.Text)
	}
=======
	message.Text = s.trimBotName(message.Text)
	handler, data := s.mux.Mux(message.Text)
>>>>>>> 69c40103
	if handler == nil {
		return
	}
	f := handler.f
	for _, mid := range s.middlewares {
		f = mid(f)
	}
	m := Message{*message, data, make(chan *ReplyMessage), make(chan struct{})}
	go func() {
		f(m)
		m.close <- struct{}{}
	}()
	for {
		select {
		case reply := <-m.replies:
			err := s.dispatchMessage(message.Chat, reply)
			if err != nil {
				log.Printf("Error dispatching message: %q", err)
			}
		case <-m.close:
			return
		}
	}
}

func (s *Server) dispatchMessage(chat *tgbotapi.Chat, reply *ReplyMessage) error {
	_, err := s.bot.Send(reply.msg)
	return err
}

func (s *Server) trimBotName(message string) string {
	parts := strings.SplitN(message, " ", 2)
	command := parts[0]
	command = strings.TrimSuffix(command, "@"+s.bot.Self.UserName)
	command = strings.TrimSuffix(command, "@"+s.bot.Self.FirstName)
	parts[0] = command
	return strings.Join(parts, " ")
}<|MERGE_RESOLUTION|>--- conflicted
+++ resolved
@@ -80,7 +80,6 @@
 		return
 	}
 	log.Printf("[TBot] %s %s: %s", message.From.FirstName, message.From.LastName, message.Text)
-<<<<<<< HEAD
 	var handler *Handler
 	var data MessageVars
 	if message.Document != nil {
@@ -92,12 +91,9 @@
 		handler = s.mux.FileHandler()
 		data = map[string]string{"url": url}
 	} else {
+    message.Text = s.trimBotName(message.Text)
 		handler, data = s.mux.Mux(message.Text)
 	}
-=======
-	message.Text = s.trimBotName(message.Text)
-	handler, data := s.mux.Mux(message.Text)
->>>>>>> 69c40103
 	if handler == nil {
 		return
 	}
